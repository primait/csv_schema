--- conflicted
+++ resolved
@@ -130,16 +130,7 @@
             end
           }
 
-<<<<<<< HEAD
-          #
-          ## Specs for some of generated functions
-          #
           @spec __id__(non_neg_integer) :: t | nil
-          @spec get_all :: %Stream{}
-          @spec get_all(:materialized) :: list(t)
-=======
-          @spec __id__(non_neg_integer) :: t | nil
->>>>>>> 29ce8cd7
 
           #
           ## Generation
